package operators

import (
	"context"
	"fmt"
	"regexp"

	"github.com/google/go-github/github"
	g "github.com/onsi/ginkgo"
	o "github.com/onsi/gomega"

	"path/filepath"
	"strings"
	"time"

	exutil "github.com/openshift/openshift-tests/test/extended/util"
	"k8s.io/apimachinery/pkg/util/wait"
	e2e "k8s.io/kubernetes/test/e2e/framework"
)

var _ = g.Describe("[Feature:Platform] OLM should", func() {
	defer g.GinkgoRecover()

	var oc = exutil.NewCLIWithoutNamespace("default")

	operators := "operators.coreos.com"
	providedAPIs := []struct {
		fromAPIService bool
		group          string
		version        string
		plural         string
	}{
		{
			fromAPIService: true,
			group:          "packages." + operators,
			version:        "v1",
			plural:         "packagemanifests",
		},
		{
			group:   operators,
			version: "v1",
			plural:  "operatorgroups",
		},
		{
			group:   operators,
			version: "v1alpha1",
			plural:  "clusterserviceversions",
		},
		{
			group:   operators,
			version: "v1alpha1",
			plural:  "catalogsources",
		},
		{
			group:   operators,
			version: "v1alpha1",
			plural:  "installplans",
		},
		{
			group:   operators,
			version: "v1alpha1",
			plural:  "subscriptions",
		},
	}

	for i := range providedAPIs {
		api := providedAPIs[i]
		g.It(fmt.Sprintf("be installed with %s at version %s", api.plural, api.version), func() {
			if api.fromAPIService {
				// Ensure spec.version matches expected
				raw, err := oc.AsAdmin().Run("get").Args("apiservices", fmt.Sprintf("%s.%s", api.version, api.group), "-o=jsonpath={.spec.version}").Output()
				o.Expect(err).NotTo(o.HaveOccurred())
				o.Expect(raw).To(o.Equal(api.version))
			} else {
				// Ensure expected version exists in spec.versions and is both served and stored
				raw, err := oc.AsAdmin().Run("get").Args("crds", fmt.Sprintf("%s.%s", api.plural, api.group), fmt.Sprintf("-o=jsonpath={.spec.versions[?(@.name==\"%s\")]}", api.version)).Output()
				o.Expect(err).NotTo(o.HaveOccurred())
				o.Expect(raw).To(o.ContainSubstring("served:true"))
				o.Expect(raw).To(o.ContainSubstring("storage:true"))
			}
		})
	}

	// OCP-24061 - [bz 1685230] OLM operator should use imagePullPolicy: IfNotPresent
	// author: bandrade@redhat.com
	g.It("have imagePullPolicy:IfNotPresent on thier deployments", func() {
		deploymentResource := []string{"catalog-operator", "olm-operator", "packageserver"}
		for _, v := range deploymentResource {
			msg, err := oc.AsAdmin().WithoutNamespace().Run("get").Args("-n", "openshift-operator-lifecycle-manager", "deployment", v, "-o=jsonpath={.spec.template.spec.containers[*].imagePullPolicy}").Output()
			e2e.Logf("%s.imagePullPolicy:%s", v, msg)
			if err != nil {
				e2e.Failf("Unable to get %s, error:%v", msg, err)
			}
			o.Expect(err).NotTo(o.HaveOccurred())
			o.Expect(msg).To(o.Equal("IfNotPresent"))
		}
	})

	// OCP-21082 - Implement packages API server and list packagemanifest info with namespace not NULL
	// author: bandrade@redhat.com
	g.It("Implement packages API server and list packagemanifest info with namespace not NULL", func() {
		msg, err := oc.AsAdmin().WithoutNamespace().Run("get").Args("packagemanifest", "--all-namespaces", "--no-headers").Output()
		o.Expect(err).NotTo(o.HaveOccurred())
		packageserverLines := strings.Split(msg, "\n")
		if len(packageserverLines) > 0 {
			packageserverLine := strings.Fields(packageserverLines[0])
			if strings.Index(packageserverLines[0], packageserverLine[0]) != 0 {
				e2e.Failf("It should display a namespace for CSV: %s [ref:bz1670311]", packageserverLines[0])
			}
		} else {
			e2e.Failf("No packages for evaluating if package namespace is not NULL")
		}
	})

	// OCP-20981, [BZ 1626434]The olm/catalog binary should output the exact version info
	// author: jiazha@redhat.com
	g.It("[Serial] olm version should contain the source commit id", func() {
		sameCommit := ""
		subPods := []string{"catalog-operator", "olm-operator", "packageserver"}

		for _, v := range subPods {
			podName, err := oc.AsAdmin().Run("get").Args("-n", "openshift-operator-lifecycle-manager", "pods", "-l", fmt.Sprintf("app=%s", v), "-o=jsonpath={.items[0].metadata.name}").Output()
			o.Expect(err).NotTo(o.HaveOccurred())
			e2e.Logf("get pod name:%s", podName)

			g.By(fmt.Sprintf("get olm version from the %s pod", v))
			oc.SetNamespace("openshift-operator-lifecycle-manager")
			commands := []string{"exec", podName, "--", "olm", "--version"}
			olmVersion, err := oc.AsAdmin().Run(commands...).Args().Output()
			o.Expect(err).NotTo(o.HaveOccurred())
			idSlice := strings.Split(olmVersion, ":")
			gitCommitID := strings.TrimSpace(idSlice[len(idSlice)-1])
			e2e.Logf("olm source git commit ID:%s", gitCommitID)
			if len(gitCommitID) != 40 {
				e2e.Failf(fmt.Sprintf("the length of the git commit id is %d, != 40", len(gitCommitID)))
			}

			if sameCommit == "" {
				sameCommit = gitCommitID
				g.By("checking this commitID in the operator-lifecycle-manager repo")
				client := github.NewClient(nil)
				_, _, err := client.Git.GetCommit(context.Background(), "operator-framework", "operator-lifecycle-manager", gitCommitID)
				if err != nil {
					e2e.Failf("Git.GetCommit returned error: %v", err)
				}
				o.Expect(err).NotTo(o.HaveOccurred())

			} else if gitCommitID != sameCommit {
				e2e.Failf("These commitIDs inconformity!!!")
			}
		}
	})
})

// This context will cover test case: OCP-23440, author: jiazha@redhat.com
var _ = g.Describe("[Feature:Platform] an end user use OLM", func() {
	defer g.GinkgoRecover()

	var (
		oc           = exutil.NewCLI("olm-23440", exutil.KubeConfigPath())
		operatorWait = 120 * time.Second

		buildPruningBaseDir = exutil.FixturePath("testdata", "olm")
		operatorGroup       = filepath.Join(buildPruningBaseDir, "operatorgroup.yaml")
		etcdSub             = filepath.Join(buildPruningBaseDir, "etcd-subscription.yaml")
		etcdCluster         = filepath.Join(buildPruningBaseDir, "etcd-cluster.yaml")
	)

	files := []string{operatorGroup, etcdSub}
	g.It("can subscribe to the etcd operator", func() {
		g.By("Cluster-admin user subscribe the operator resource")
		for _, v := range files {
			configFile, err := oc.AsAdmin().Run("process").Args("--ignore-unknown-parameters=true", "-f", v, "-p", "NAME=test-operator", fmt.Sprintf("NAMESPACE=%s", oc.Namespace()), "SOURCENAME=community-operators", "SOURCENAMESPACE=openshift-marketplace").OutputToFile("config.json")
			o.Expect(err).NotTo(o.HaveOccurred())
			err = oc.AsAdmin().WithoutNamespace().Run("create").Args("-f", configFile).Execute()
			o.Expect(err).NotTo(o.HaveOccurred())

		}
		err := wait.Poll(10*time.Second, operatorWait, func() (bool, error) {
			output, err := oc.AsAdmin().Run("get").Args("-n", oc.Namespace(), "csv", "etcdoperator.v0.9.4", "-o=jsonpath={.status.phase}").Output()
			if err != nil {
				e2e.Failf("Failed to deploy etcdoperator.v0.9.4, error:%v", err)
				return false, err
			}
			if strings.Contains(output, "Succeeded") {
				return true, nil
			}
			return false, nil
		})
		o.Expect(err).NotTo(o.HaveOccurred())

		g.By("Switch to common user to create the resources provided by the operator")
		etcdClusterName := "example-etcd-cluster"
		configFile, err := oc.Run("process").Args("-f", etcdCluster, "-p", fmt.Sprintf("NAME=%s", etcdClusterName), fmt.Sprintf("NAMESPACE=%s", oc.Namespace())).OutputToFile("config.json")
		o.Expect(err).NotTo(o.HaveOccurred())
		err = oc.Run("create").Args("-f", configFile).Execute()
		o.Expect(err).NotTo(o.HaveOccurred())

		err = wait.Poll(10*time.Second, operatorWait, func() (bool, error) {
			output, err := oc.Run("get").Args("-n", oc.Namespace(), "etcdCluster", etcdClusterName, "-o=jsonpath={.status}").Output()
			if err != nil {
				e2e.Failf("Failed to get etcdCluster, error:%v", err)
				return false, err
			}
			if strings.Contains(output, "phase:Running") && strings.Contains(output, "currentVersion:3.2.13") && strings.Contains(output, "size:3") {
				return true, nil
			}
			return false, nil
		})
		o.Expect(err).NotTo(o.HaveOccurred())
		output, err := oc.Run("get").Args("pods", "-n", oc.Namespace()).Output()
		o.Expect(err).NotTo(o.HaveOccurred())
		o.Expect(output).To(o.ContainSubstring(etcdClusterName))
	})

	// OCP-24829 - Report `Upgradeable` in OLM ClusterOperators status
	// author: bandrade@redhat.com
	g.It("Report Upgradeable in OLM ClusterOperators status", func() {
		olmCOs := []string{"operator-lifecycle-manager", "operator-lifecycle-manager-catalog", "operator-lifecycle-manager-packageserver"}
		for _, co := range olmCOs {
			msg, err := oc.AsAdmin().WithoutNamespace().Run("get").Args("co", co, "-o=jsonpath={range .status.conditions[*]}{.type}{' '}{.status}").Output()
			if err != nil {
				e2e.Failf("Unable to get co %s status, error:%v", msg, err)
			}
			o.Expect(err).NotTo(o.HaveOccurred())
			o.Expect(msg).To(o.ContainSubstring("Upgradeable True"))
		}
	})

	// author: tbuskey@redhat.com
	g.It("OLM-Low-OCP-23670 Checking description info for csc CRD￼", func() {
		olmExplain := "csc"
		msg, err := oc.AsAdmin().WithoutNamespace().Run("explain").Args(olmExplain).Output()
		if err != nil {
			e2e.Failf("Could not run oc explain %v:\n%v", olmExplain, msg)
		}
		o.Expect(err).NotTo(o.HaveOccurred())
		if strings.Contains(msg, "<empty>") {
			e2e.Failf("oc explain %v is empty:\n%v", olmExplain, msg)
		}
	})

	// OCP-27589 do not use ipv4 addresses in CatalogSources generated by marketplace
	// author: tbuskey@redhat.com
	g.It("do not use ipv4 addresses in CatalogSources generated by marketplace", func() {
		re := regexp.MustCompile(`(25[0-5]|2[0-4][0-9]|[01]?[0-9][0-9]?)(\.(25[0-5]|2[0-4][0-9]|[01]?[0-9][0-9]?)){3}`)
		olmErrs := 0
		olmNames := []string{""}
		olmNamespace := "openshift-marketplace"
		olmJpath := "-o=jsonpath={range .items[*]}{@.metadata.name}{','}{@.spec.address}{'\\n'}"
		msg, err := oc.AsAdmin().WithoutNamespace().Run("get").Args("catalogsource", "-n", olmNamespace, olmJpath).Output()
		if err != nil {
			e2e.Failf("Unable to get pod -n %v %v.", olmNamespace, olmJpath)
		}
		o.Expect(err).NotTo(o.HaveOccurred())
		o.Expect(msg).NotTo(o.ContainSubstring("No resources found"))
		// msg = fmt.Sprintf("%v\ntest,1.1.1.1\n", msg)
		lines := strings.Split(msg, "\n")
		for _, line := range lines {
			if len(line) <= 0 {
				continue
			}
			name := strings.Split(line, ",")
			cscAddr := strings.Split(name[1], ":")[0]
			if re.MatchString(cscAddr) {
				olmErrs++
				olmNames = append(olmNames, name[0])
			}
		}
		if olmErrs > 0 {
			e2e.Failf("%v ipv4 addresses found in these OLM components: %v", olmErrs, olmNames)
		}
	})

	// OCP-21130 - [bug ALM-736] Fetching non-existent `PackageManifest` should return 404
	// author: bandrade@redhat.com
	g.It("Fetching non-existent `PackageManifest` should return 404", func() {
		msg, err := oc.AsAdmin().WithoutNamespace().Run("get").Args("packagemanifest", "--all-namespaces", "--no-headers").Output()
		o.Expect(err).NotTo(o.HaveOccurred())
		packageserverLines := strings.Split(msg, "\n")
		if len(packageserverLines) > 0 {
			raw, err := oc.AsAdmin().WithoutNamespace().Run("get").Args("packagemanifest", "a_package_that_not_exists", "-o yaml", "--loglevel=8").Output()
			o.Expect(err).To(o.HaveOccurred())
			o.Expect(raw).To(o.ContainSubstring("\"code\": 404"))
		} else {
			e2e.Failf("No packages to evaluate if 404 works when a PackageManifest does not exists")
		}
	})
<<<<<<< HEAD

	// author: tbuskey@redhat.com
	g.It("OLM-Low-OCP-23670 Checking description info for csc CRD￼", func() {
		olmExplain := "csc"
		msg, err := oc.AsAdmin().WithoutNamespace().Run("explain").Args(olmExplain).Output()
		if err != nil {
			e2e.Failf("Could not run oc explain %v:\n%v", olmExplain, msg)
		}
		o.Expect(err).NotTo(o.HaveOccurred())
		if strings.Contains(msg, "<empty>") {
			e2e.Failf("oc explain %v is empty:\n%v", olmExplain, msg)
		}
	})


=======
>>>>>>> a6d7de4e
})<|MERGE_RESOLUTION|>--- conflicted
+++ resolved
@@ -286,22 +286,4 @@
 			e2e.Failf("No packages to evaluate if 404 works when a PackageManifest does not exists")
 		}
 	})
-<<<<<<< HEAD
-
-	// author: tbuskey@redhat.com
-	g.It("OLM-Low-OCP-23670 Checking description info for csc CRD￼", func() {
-		olmExplain := "csc"
-		msg, err := oc.AsAdmin().WithoutNamespace().Run("explain").Args(olmExplain).Output()
-		if err != nil {
-			e2e.Failf("Could not run oc explain %v:\n%v", olmExplain, msg)
-		}
-		o.Expect(err).NotTo(o.HaveOccurred())
-		if strings.Contains(msg, "<empty>") {
-			e2e.Failf("oc explain %v is empty:\n%v", olmExplain, msg)
-		}
-	})
-
-
-=======
->>>>>>> a6d7de4e
 })